--- conflicted
+++ resolved
@@ -402,48 +402,6 @@
         logger.debug(f"Issue types API response: {json.dumps(response_data, indent=2)}")
         return response_data
 
-<<<<<<< HEAD
-    async def bulk_create_issues(
-        self, 
-        issue_updates: list
-    ) -> Dict[str, Any]:
-        """
-        Bulk create issues using the v3 REST API.
-
-        Creates up to 50 issues and, where the option to create subtasks is enabled in Jira,
-        subtasks. Transitions may be applied, to move the issues or subtasks to a workflow
-        step other than the default start step, and issue properties set.
-
-        Args:
-            issue_updates: List of issue creation specifications. Each item should contain
-                          'fields' dict with issue fields, and optionally 'update' dict
-                          for additional operations during creation.
-
-        Returns:
-            Dict containing:
-            - issues: List of successfully created issues with their details
-            - errors: List of errors for failed issue creations
-
-        Raises:
-            ValueError: If required parameters are missing or bulk creation fails
-        """
-        if not issue_updates:
-            raise ValueError("issue_updates list cannot be empty")
-
-        if len(issue_updates) > 50:
-            raise ValueError("Cannot create more than 50 issues in a single bulk operation")
-
-        # Build the request payload for v3 API
-        payload = {"issueUpdates": issue_updates}
-
-        endpoint = "/issue/bulk"
-        logger.debug(f"Bulk creating issues with v3 API endpoint: {endpoint}")
-        logger.debug(f"Payload: {json.dumps(payload, indent=2)}")
-
-        response_data = await self._make_v3_api_request("POST", endpoint, data=payload)
-        logger.debug(f"Bulk create response: {json.dumps(response_data, indent=2)}")
-
-=======
     async def create_issue(
         self,
         fields: Dict[str, Any],
@@ -578,5 +536,46 @@
         
         response_data = await self._make_v3_api_request("GET", endpoint, params=params)
         logger.debug(f"Search issues API response: {json.dumps(response_data, indent=2)}")
->>>>>>> 3dc7bb3d
+        return response_data
+
+    async def bulk_create_issues(
+        self, 
+        issue_updates: list
+    ) -> Dict[str, Any]:
+        """
+        Bulk create issues using the v3 REST API.
+
+        Creates up to 50 issues and, where the option to create subtasks is enabled in Jira,
+        subtasks. Transitions may be applied, to move the issues or subtasks to a workflow
+        step other than the default start step, and issue properties set.
+
+        Args:
+            issue_updates: List of issue creation specifications. Each item should contain
+                          'fields' dict with issue fields, and optionally 'update' dict
+                          for additional operations during creation.
+
+        Returns:
+            Dict containing:
+            - issues: List of successfully created issues with their details
+            - errors: List of errors for failed issue creations
+
+        Raises:
+            ValueError: If required parameters are missing or bulk creation fails
+        """
+        if not issue_updates:
+            raise ValueError("issue_updates list cannot be empty")
+
+        if len(issue_updates) > 50:
+            raise ValueError("Cannot create more than 50 issues in a single bulk operation")
+
+        # Build the request payload for v3 API
+        payload = {"issueUpdates": issue_updates}
+
+        endpoint = "/issue/bulk"
+        logger.debug(f"Bulk creating issues with v3 API endpoint: {endpoint}")
+        logger.debug(f"Payload: {json.dumps(payload, indent=2)}")
+
+        response_data = await self._make_v3_api_request("POST", endpoint, data=payload)
+        logger.debug(f"Bulk create response: {json.dumps(response_data, indent=2)}")
+
         return response_data
--- conflicted
+++ resolved
@@ -402,7 +402,6 @@
         logger.debug(f"Issue types API response: {json.dumps(response_data, indent=2)}")
         return response_data
 
-<<<<<<< HEAD
     async def create_issue(
         self,
         fields: Dict[str, Any],
@@ -461,7 +460,8 @@
 
         response_data = await self._make_v3_api_request("POST", endpoint, data=payload)
         logger.debug(f"Create issue response: {response_data}")
-=======
+        return response_data
+
     async def search_issues(
         self,
         jql: str,
@@ -536,5 +536,4 @@
         
         response_data = await self._make_v3_api_request("GET", endpoint, params=params)
         logger.debug(f"Search issues API response: {json.dumps(response_data, indent=2)}")
->>>>>>> 7eab9b90
         return response_data
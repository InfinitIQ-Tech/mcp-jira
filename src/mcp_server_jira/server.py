--- conflicted
+++ resolved
@@ -678,6 +678,36 @@
 
             raise ValueError(error_msg)
 
+                            if closest:
+                                print(
+                                    f"The closest match to '{attempted_type}' is '{closest}'"
+                                )
+                                print(f"Try using '{closest}' instead")
+                    except Exception as fetch_error:
+                        print(f"Could not fetch issue types: {str(fetch_error)}")
+
+                # Re-raise the exception with more details
+                if "issuetype" in error_message.lower():
+                    raise ValueError(
+                        f"Invalid issue type '{issue_dict.get('issuetype', {}).get('name', 'Unknown')}'. "
+                        + "Use get_jira_project_issue_types(project_key) to get valid types."
+                    )
+                raise
+
+            return JiraIssueResult(
+                key=new_issue.key,
+                summary=new_issue.fields.summary,
+                description=new_issue.fields.description,
+                status=(
+                    new_issue.fields.status.name
+                    if hasattr(new_issue.fields, "status")
+                    else None
+                ),
+            )
+        except Exception as e:
+            print(f"Failed to create issue: {type(e).__name__}: {str(e)}")
+            raise ValueError(f"Failed to create issue: {type(e).__name__}: {str(e)}")
+
     async def create_jira_issues(
         self, field_list: List[Dict[str, Any]], prefetch: bool = True
     ) -> List[Dict[str, Any]]:
@@ -854,7 +884,6 @@
 
             logger.debug(f"Processed field list: {json.dumps(processed_field_list, indent=2)}")
 
-<<<<<<< HEAD
             # Use v3 API client
             v3_client = self._get_v3_api_client()
             
@@ -862,71 +891,6 @@
             response_data = await v3_client.bulk_create_issues(processed_field_list)
             
             # Process the results to maintain compatibility with existing interface
-=======
-                    print(f"Attempted issue types: {', '.join(issue_types)}")
-                    print(f"Full error: {error_type}: {error_msg}")
-
-                    # Try to fetch available issue types for this project
-                    if project_key:
-                        try:
-                            print(
-                                f"Fetching available issue types for project {project_key}..."
-                            )
-                            available_types = asyncio.run(
-                                self.get_jira_project_issue_types(project_key)
-                            )
-                            type_names = [t.get("name") for t in available_types]
-                            print(f"Available issue types: {', '.join(type_names)}")
-
-                            # Try to find closest matches
-                            for attempted in issue_types:
-                                attempted_lower = attempted.lower()
-                                closest = None
-                                for t in type_names:
-                                    if (
-                                        attempted_lower in t.lower()
-                                        or t.lower() in attempted_lower
-                                    ):
-                                        closest = t
-                                        break
-
-                                if closest:
-                                    print(
-                                        f"The closest match to '{attempted}' is '{closest}'"
-                                    )
-                        except Exception as fetch_error:
-                            print(f"Could not fetch issue types: {str(fetch_error)}")
-
-                    # Raise a more informative error
-                    raise ValueError(
-                        f"Invalid issue type(s): {', '.join(issue_types)}. "
-                        + "Use get_jira_project_issue_types(project_key) to get valid types."
-                    )
-
-                # Try to handle common errors
-                if "project" in str(e).lower():
-                    # Try alternative format
-                    alternative_field_list = []
-                    for issue in processed_field_list:
-                        # Ensure each issue has the project field
-                        fields = issue.get("fields", {})
-                        if "project" not in fields:
-                            raise ValueError(
-                                f"Issue missing 'project' field: {json.dumps(issue)}"
-                            )
-                        alternative_field_list.append(issue)
-
-                    print(
-                        f"Trying alternative format: {json.dumps(alternative_field_list, indent=2)}"
-                    )
-                    results = self.client.create_issues(
-                        alternative_field_list, prefetch=prefetch
-                    )
-                else:
-                    raise
-
-            # Process the results
->>>>>>> 3dc7bb3d
             processed_results = []
             
             # Handle successful issues
